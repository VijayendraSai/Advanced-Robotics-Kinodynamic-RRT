import mujoco
import glfw
import numpy as np
import random
import matplotlib
import matplotlib.pyplot as plt
import math

class PIDController:
    def __init__(self, kp, ki, kd, setpoint=0):
        self.kp = kp  # Proportional gain
        self.ki = ki  # Integral gain
        self.kd = kd  # Derivative gain
        self.setpoint = setpoint  # Target value
        self.previous_error = 0
        self.integral = 0

    def compute(self, current_value, dt):
        
        # Compute error between current value and setpoint
        error = self.setpoint - current_value
        
        # Proportional term
        p_term = self.kp * error
        
        # Integral term
        self.integral += error * dt
        i_term = self.ki * self.integral
        
        # Derivative term
        d_term = self.kd * (error - self.previous_error) / dt
        self.previous_error = error
        
        # Return the control output
        return p_term + i_term + d_term

class Node:
    def __init__(self, position, parent=None):
        self.position = position
        self.parent = parent
        self.control = None

def is_in_goal_area(point, goal_area):
    
    x_min = min([coord[0] for coord in goal_area])
    x_max = max([coord[0] for coord in goal_area])
    y_min = min([coord[1] for coord in goal_area])
    y_max = max([coord[1] for coord in goal_area])

    return x_min <= point[0] <= x_max and y_min <= point[1] <= y_max

def kinodynamic_rrt(pid_x, pid_y, start_pos, goal_area, walls, outside_walls=None, tolerance=0.10, N=1000, plot=True, logging=True):
    
    T = [Node(start_pos)]  # Initialize the tree with the start node
    path_found = None
    
    for _ in range(N):
        
<<<<<<< HEAD
        # Check if the new position is collision-free
        if is_collision_free(xe, walls):
            new_node = Node(xe, parent=xnear)
            new_node.control = ue
            T.append(new_node)
            
            # Check if the new position is inside the goal area
            if is_in_goal_area(xe, goal_area):
                print("Reached goal area")
                return construct_path(new_node), T  # Construct and return the path

    return None, T  # Return None if no path is found
=======
        xrand = sample_random_position(goal_area)  # Sample a random position in the environment
        xnear = nearest(T, xrand)  # Find the nearest node in the tree
       
        if is_collision_free(xrand, walls, outside_walls, safety_margin=0.01):

            # Set PID controller setpoints for the sampled target
            pid_x.setpoint, pid_y.setpoint = xrand[0], xrand[1]

            # Simulate the new position with iterative control steps
            xe = simulate(pid_x, pid_y, xnear.position, xrand, tolerance=tolerance, max_speed=10, max_steps=500, dt=0.01, logging=logging)

            # Check if the path segment from xnear to xe is collision-free
            if is_collision_free_line(xnear.position, xe, walls, outside_walls, num_samples=100):
                # If the line goes through the goal area, project onto the left wall of the goal area
                if line_goes_through_goal(xnear.position, xe, goal_area):
                    xe = project_to_left_wall(xe, goal_area)

                new_node = Node(xe, parent=xnear)
                new_node.control = (pid_x.compute(xe[0], dt=0.01), pid_y.compute(xe[1], dt=0.01))
                T.append(new_node)

                # Check if xe is inside the goal area
                if is_in_goal_area(xe, goal_area):
                    path_found = construct_path(new_node)
                    if logging:  # Log the success
                        print("Reached goal area")
                    break

    # Visualize the final tree after all nodes are created
    if plot:
        visualize_final_tree(T, path_found, goal_area, walls, outside_walls, start_pos)

    return path_found, T  # Return None if no path is found

def line_goes_through_goal(point1, point2, goal_area, num_samples=10):
    # Sample points along the line from point1 to point2
    for t in range(1, num_samples):
        # Interpolating points between point1 and point2
        x = point1[0] + (point2[0] - point1[0]) * t / num_samples
        y = point1[1] + (point2[1] - point1[1]) * t / num_samples
        sample_point = (x, y)
        
        # Check if the sampled point is in the goal area
        if is_in_goal_area(sample_point, goal_area):
            return True  # The line goes through the goal area
    
    return False  # No points along the line were in the goal area
>>>>>>> 995fdbfa

def project_to_left_wall(point, goal_area):
    # Project a point onto the left wall of the goal area
    x_min = min([coord[0] for coord in goal_area])
    y_min = min([coord[1] for coord in goal_area])
    y_max = max([coord[1] for coord in goal_area])

    # Clamp the y-coordinate to be within the bounds of the goal area vertically
    y_projected = max(min(point[1], y_max), y_min)
    
    # Set the x-coordinate to the left wall (x_min)
    return (x_min, y_projected)

def sample_random_position(goal_area=None, goal_bias=1, bias_strength=0.5):
    
    x = random.uniform(-0.5, 1.5)
    y = random.uniform(-0.4, 0.4)
    
    return np.array([x, y])

def nearest(T, xrand):
    return min(T, key=lambda node: np.linalg.norm(node.position - xrand))

def simulate(pid_x, pid_y, position, target_position, tolerance=0.05, max_steps=100, dt=0.01, max_speed=3, min_speed=1, slowdown_distance=1.0, logging=True):
    
    current_position = np.array(position)

    for step in range(max_steps):
        
        # Calculate the control signal based on PID output
        control_x = pid_x.compute(current_position[0], dt)
        control_y = pid_y.compute(current_position[1], dt)
        
        # Create control vector and calculate its magnitude
        control_vector = np.array([control_x, control_y])
        control_magnitude = np.linalg.norm(control_vector)
        
        # Calculate distance to target
        distance_to_target = np.linalg.norm(target_position - current_position)
        
        # Determine desired speed based on distance to target
        if distance_to_target < slowdown_distance:
            desired_speed = min_speed + (max_speed - min_speed) * (distance_to_target / slowdown_distance)
        else:
            desired_speed = max_speed

        # Scale the control vector to match the desired speed, if control is non-zero
        if control_magnitude > 0:
            control_vector_normalized = control_vector / control_magnitude
            control_vector = control_vector_normalized * desired_speed

        # Update the position based on the adjusted control action and time step
        new_x = current_position[0] + control_vector[0] * dt
        new_y = current_position[1] + control_vector[1] * dt
        current_position = np.array([new_x, new_y])

        # Debug statements for tracing
        if logging:
            print(f"Step {step}: Position={current_position}, Distance to Target={distance_to_target}, Desired Speed={desired_speed}")

        # Check if within tolerance of the target position
        if distance_to_target <= tolerance:
            return current_position # Return position and path if close enough to the target
    
    return current_position # Return the closest position and path if max_steps is reached

def point_line_distance(point, line_start, line_end):
    
    # Calculate the distance from `point` to the line defined by `line_start` and `line_end`
    line_vec = np.array(line_end) - np.array(line_start)
    point_vec = np.array(point) - np.array(line_start)
    line_len = np.linalg.norm(line_vec)
    line_unitvec = line_vec / line_len
    proj_length = np.dot(point_vec, line_unitvec)
    proj_point = np.array(line_start) + proj_length * line_unitvec
    distance = np.linalg.norm(point - proj_point)
    
    # Check if the projected point lies on the line segment
    if 0 <= proj_length <= line_len:
        return distance
    else:
        # Distance to the nearest endpoint if the projection is outside the line segment
        return min(np.linalg.norm(point - np.array(line_start)), np.linalg.norm(point - np.array(line_end)))

def is_collision_free(xe, walls, outside_walls, safety_margin=0.1):
    
    # Check if the new position is out of bounds
    if xe[0] < -0.5 or xe[0] > 1.5 or xe[1] < -0.4 or xe[1] > 0.4:
        return False  # Outside the map bounds
    
    # Check if the new position collides with any obstacles (walls)
    for wall, coordinates in walls.items():
        # Coordinates is a list of corner points of the wall (assumed rectangular here)
        x_min = min([coord[0] for coord in coordinates]) - safety_margin
        x_max = max([coord[0] for coord in coordinates]) + safety_margin
        y_min = min([coord[1] for coord in coordinates]) - safety_margin
        y_max = max([coord[1] for coord in coordinates]) + safety_margin

        # Check if the new position xe lies within the bounds of the wall with the safety margin
        if x_min <= xe[0] <= x_max and y_min <= xe[1] <= y_max:
            return False  # Collision with the wall (including safety margin)
    
    # Check for collisions with the outside walls
    for wall_line in outside_walls:
        line_start, line_end = wall_line
        if point_line_distance(xe, line_start, line_end) <= safety_margin:
            return False  # Collision with outside wall

    return True

def is_collision_free_line(p1, p2, walls, outside_walls, num_samples=100):
    
    for t in np.linspace(0, 1, num_samples):
        # Interpolate between p1 and p2
        point = (1 - t) * np.array(p1) + t * np.array(p2)
        
        if not is_collision_free(point, walls, outside_walls):
            return False  # If any point on the line collides, return False

    return True  # If no collisions, return True

def construct_path(node):
    # Reconstruct the path from the goal node to the start node
    path = []
    while node is not None:
        path.append(node.position)
        node = node.parent
    return path[::-1]  # Return the path from start to goal

def smooth_path(path, walls, outside_walls, max_attempts=20):
    
    smoothed_path = list(path)  # Create a copy of the path

    for _ in range(max_attempts):  # Perform smoothing for a fixed number of attempts
        if len(smoothed_path) <= 2:
            break  # If the path has only start and end, it's already smooth

        # Randomly select two points in the path
        i, j = sorted(random.sample(range(len(smoothed_path)), 2))

        # Check if a direct path between these two points is collision-free
        if is_collision_free_line(smoothed_path[i], smoothed_path[j], walls, outside_walls):
            # Remove the intermediate points and connect i to j directly
            smoothed_path = smoothed_path[:i + 1] + smoothed_path[j:]
    
    return smoothed_path

def plot_path_with_boundaries_and_mixed_obstacles(paths, walls=None, goal_area=None, outside_walls=None):
    
    # Set up the plot
    plt.figure(figsize=(8, 6))
    
    # Plot 2D walls as boxes if provided
    if walls:
        for wall, coordinates in walls.items():
            wall_polygon = plt.Polygon(coordinates, color='red', alpha=0.5)
            plt.gca().add_patch(wall_polygon)

    # Plot outside walls as lines if provided
    if outside_walls:
        for wall in outside_walls:
            plt.plot([wall[0][0], wall[1][0]], [wall[0][1], wall[1][1]], 'k-', lw=2)

    # Plot the goal area as a 2D box if provided
    if goal_area:
        goal_polygon = plt.Polygon(goal_area, color='green', alpha=0.3)
        plt.gca().add_patch(goal_polygon)

    # Plot each path in the list with a random color
    for path in paths:
        path = np.array(path)  # Ensure path is a numpy array
        random_color = [random.random() for _ in range(3)]  # Generate a random color
        plt.plot(path[:, 0], path[:, 1], marker='o', color=random_color)

        # Plot the start and goal positions for each path
        plt.plot(path[0, 0], path[0, 1], 'go', markersize=10)  # Start point
        plt.plot(path[-1, 0], path[-1, 1], 'ro', markersize=10)  # Goal point

    # Set plot limits
    plt.xlim(-0.6, 1.6)
    plt.ylim(-0.5, 0.5)

    # Add labels and title
    plt.xlabel("X Position")
    plt.ylabel("Y Position")
    plt.title("Kinodynamic RRT Paths with Map Boundaries and Obstacles")

    # Show the plot
    plt.grid(True)
    plt.show()
    
    return

def initialize_plot():
    
    plt.ion()
    fig, ax = plt.subplots()
    line_dev, = ax.plot([], [], 'b-', label='Deviation')
    ax.set_xlim(0, 10)
    ax.set_ylim(-0.5, 0.5)
    ax.set_xlabel('Time (s)')
    ax.set_ylabel('Deviation from Line (m)')
    ax.legend()
    plt.grid(True)
    
    return fig, ax, line_dev

def calculate_deviation(A, B, P):
    
    deviation = (B[0] - A[0]) * (A[1] - P[1]) - (A[0] - P[0]) * (B[1] - A[1]) / np.sqrt((B[0] - A[0]) ** 2 + (B[1] - A[1]) ** 2)
    
    return deviation

def update_speed(distance_to_goal, slowdown_distance, max_speed, min_speed):
    
    if distance_to_goal < slowdown_distance:
        return max(min_speed, (distance_to_goal / slowdown_distance) * max_speed)
    
    return max_speed

def apply_pid_control(pid_x, pid_y, ball_pos, dt, desired_speed):
    
    control_x = pid_x.compute(ball_pos[0], dt)
    control_y = pid_y.compute(ball_pos[1], dt)
    control_vector = np.array([control_x, control_y])
    control_magnitude = np.linalg.norm(control_vector)
    
    if control_magnitude > 0:
        control_vector_normalized = control_vector / control_magnitude
        control_x = control_vector_normalized[0] * desired_speed
        control_y = control_vector_normalized[1] * desired_speed
    
    return control_x, control_y

def render_scene(model, data, options, scene, context, viewport, camera, window):
    
    mujoco.mjv_updateScene(model, data, options, None, camera, mujoco.mjtCatBit.mjCAT_ALL, scene)
    mujoco.mjr_render(viewport, scene, context)
    glfw.poll_events()
    glfw.swap_buffers(window)
    
    return

<<<<<<< HEAD
def visualize_tree(tree, path, goal_area, walls, outside_walls, start_pos):
    plt.figure(figsize=(8, 6))

=======
def move_ball_along_path_with_pid(pid_x, pid_y, model, data, path, window=None, scene=None, context=None, options=None, viewport=None, camera=None, plot_enabled=True, render_enabled=True, logging=True, Tmax=120):
    
    ball_id = mujoco.mj_name2id(model, mujoco.mjtObj.mjOBJ_BODY, "ball")
    dt = 0.01
    time_data, deviation_data = [], []
    time_elapsed = 0
    max_speed, min_speed = 15, 1.25
    slowdown_distance = .75
    
    # Initialize plot if plotting is enabled
    if plot_enabled:
        fig, ax, line_dev = initialize_plot()

    for i in range(len(path) - 1):
        start_pos = np.array(path[i])
        end_pos = np.array(path[i + 1])
        line_direction = end_pos - start_pos
        line_length = np.linalg.norm(line_direction)
        line_direction_normalized = line_direction / line_length
        pid_x.setpoint, pid_y.setpoint = end_pos[0], end_pos[1]

        while True:
            
            ball_pos = data.xpos[ball_id][:2]
            distance_to_goal = np.linalg.norm(end_pos - ball_pos)
            
            if distance_to_goal < 0.075:
                if logging:
                    print("Reached node", i + 1)
                break

            desired_speed = update_speed(distance_to_goal, slowdown_distance, max_speed, min_speed)

            if logging:
                print(f"Distance to goal: {distance_to_goal}, Desired speed: {desired_speed}")
            
            control_x, control_y = apply_pid_control(pid_x, pid_y, ball_pos, dt, desired_speed)

            if logging:
                print(f"Control signals: control_x={control_x}, control_y={control_y}")

            data.ctrl[0], data.ctrl[1] = control_x, control_y
            mujoco.mj_step(model, data)
            
            # Render the scene if rendering is enabled
            if render_enabled:
                render_scene(model, data, options, scene, context, viewport, camera, window)

            # Plot deviation if plotting is enabled
            if plot_enabled:
                deviation = calculate_deviation(start_pos, end_pos, ball_pos)
                deviation_data.append(deviation)
                time_data.append(time_elapsed)
                line_dev.set_xdata(time_data)
                line_dev.set_ydata(deviation_data)
                ax.set_xlim(0, max(10, time_elapsed + 1))
                fig.canvas.draw()
                fig.canvas.flush_events()

            time_elapsed += dt

            if time_elapsed > Tmax:
                break
    
    # Close the plot if it was enabled
    if plot_enabled:
        plt.close() 

    return time_elapsed

def visualize_final_tree(tree, path, goal_area=None, walls=None, outside_walls=None, start_pos=None):
    
    plt.figure(figsize=(8, 6))
    
    # Plot 2D walls as polygons if provided
>>>>>>> 995fdbfa
    if walls:
        if isinstance(walls, dict):
            wall_list = walls.values()
        elif isinstance(walls, list):
            wall_list = walls
        else:
            raise ValueError("walls must be either a dictionary or a list")
        
        for coordinates in wall_list:
            wall_polygon = plt.Polygon(coordinates, color='red', alpha=0.5)
            plt.gca().add_patch(wall_polygon)

    # Plot outside walls as lines if provided
    if outside_walls:
        for wall in outside_walls:
            plt.plot([wall[0][0], wall[1][0]], [wall[0][1], wall[1][1]], 'k-', lw=2)

    # Plot the goal area as a 2D box if provided
    if goal_area:
        goal_polygon = plt.Polygon(goal_area, color='green', alpha=0.3)
        plt.gca().add_patch(goal_polygon)

    # Plot the tree nodes and edges
    for node in tree:
        if node.parent:
            # Draw the edge from parent to node
            plt.plot([node.position[0], node.parent.position[0]],
                     [node.position[1], node.parent.position[1]], 'b-', alpha=0.5)  # Blue edges for tree
        # Draw the node itself
        plt.plot(node.position[0], node.position[1], 'bo', markersize=2)  # Blue nodes

    # Plot the start position if provided
    if start_pos:
        plt.plot(start_pos[0], start_pos[1], 'go', label='Start', markersize=10)  # Green dot for start position

    # Plot the path if one was found
    if path:
        path = np.array(path)  # Ensure path is a numpy array
        plt.plot(path[:, 0], path[:, 1], 'c-', linewidth=2, label='Path')  # Cyan line for the path
        plt.plot(path[-1, 0], path[-1, 1], 'ro', label='Goal', markersize=10)  # Red dot for goal position

    # Configure the plot
    plt.xlim(-0.6, 1.6)
    plt.ylim(-0.5, 0.5)
    plt.xlabel("X Position")
    plt.ylabel("Y Position")
    plt.title("Kinodynamic RRT Tree with Map Boundaries and Obstacles")
    plt.legend(loc='upper right')
    plt.grid(True)
    plt.show()
    
    return

def init_glfw_window(model):
    
    if not glfw.init():
        raise Exception("Could not initialize glfw")

    window = glfw.create_window(1200, 900, "MuJoCo Simulation", None, None)
    if not window:
        glfw.terminate()
        raise Exception("Could not create glfw window")

    glfw.make_context_current(window)
    
    camera = mujoco.MjvCamera()
    scene = mujoco.MjvScene(model, maxgeom=10000)
    context = mujoco.MjrContext(model, mujoco.mjtFontScale.mjFONTSCALE_150)
    options = mujoco.MjvOption()
    
    # camera settings
    camera.distance = 3.0
    camera.elevation = -45.0
    camera.azimuth = 0.0

    # Set viewport
    viewport = mujoco.MjrRect(0, 0, 1200, 900)

    # Return the window, camera, scene, context, options, and viewport for rendering
    return window, camera, scene, context, options, viewport

<<<<<<< HEAD
def tree_visualization(start_pos, walls, goal_area, outside_walls):
    for trial in range(5):
        seed = trial
        random.seed(seed)
        np.random.seed(seed)
        path, tree = kinodynamic_rrt(start_pos, goal_area, walls)
        print(f"Trial {trial + 1} - Path: {'Found' if path else 'Not Found'}")
        visualize_tree(tree, path, goal_area, walls, outside_walls, start_pos)

def simulate_model(start_pos, goal_area, walls, outside_walls):
=======
def model_creation(start_pos, goal_area, walls, outside_walls):
   
>>>>>>> 995fdbfa
    # Load the MuJoCo model
    model = mujoco.MjModel.from_xml_path("ball_square.xml")
    data = mujoco.MjData(model)
    
    # Perform Kinodynamic-RRT to find a path that reaches the goal area
    pid_x = PIDController(kp=.5, ki=0.0, kd=0.5)
    pid_y = PIDController(kp=.5, ki=0.0, kd=0.5)
    path, tree = kinodynamic_rrt(pid_x, pid_y, start_pos, goal_area, walls, outside_walls=outside_walls)
    
    if path:
        path = smooth_path(path, walls, outside_walls)  # Smooth the path
        plot_path_with_boundaries_and_mixed_obstacles([path], walls, goal_area, outside_walls)
        
        pid_x = PIDController(kp=.58, ki=0.0, kd=0.5)
        pid_y = PIDController(kp=.58, ki=0.0, kd=0.5)
        
        # Initialize the window and visualization structures
        window, camera, scene, context, options, viewport = init_glfw_window(model)
        
        # Control the ball to follow the path
        move_ball_along_path_with_pid(pid_x, pid_y, model, data, path, window, scene, context, options, viewport, camera)
    
    else:
        print("No path found")

    plt.close('all')
    glfw.terminate()
    
    return

<<<<<<< HEAD
def planning_time(model, data, path):
    ball_id = mujoco.mj_name2id(model, mujoco.mjtObj.mjOBJ_BODY, "ball")  # Get ball body ID
    
    dt = 0.01  # Time step
    time_elapsed = 0
    max_speed = 10  # Maximum speed of the ball
    min_speed = 1   # Minimum speed when close to the point
    slowdown_distance = 1.0  # Distance at which to start slowing down

    # Iterate over the path segments (line between each pair of nodes)
    for i in range(len(path) - 1):
        
        start_pos = np.array(path[i])
        end_pos = np.array(path[i + 1])
        line_direction = end_pos - start_pos
        line_length = np.linalg.norm(line_direction)
        line_direction_normalized = line_direction / line_length

        # Initialize the PID controllers
        pid_x = PIDController(kp=1.0, ki=0.0, kd=0.1, setpoint=end_pos[0])
        pid_y = PIDController(kp=1.0, ki=0.0, kd=0.1, setpoint=end_pos[1])

        while True:
            ball_pos = data.xpos[ball_id][:2]  # Get current ball position (x, y)
            
            # Compute vector to the end position
            ball_to_end = end_pos - ball_pos
            distance_to_goal = np.linalg.norm(ball_to_end)

            # If the ball is very close to the end of the segment, move to the next segment
            if distance_to_goal < 0.05:
                # print("Reached node", i + 1)
                break

            # Dynamically calculate the desired speed based on the distance to the next point
            if distance_to_goal < slowdown_distance:
                desired_speed = max(min_speed, (distance_to_goal / slowdown_distance) * max_speed)
            else:
                desired_speed = max_speed

            # Adjust PID controller gains dynamically for x and y directions
            control_x = pid_x.compute(ball_pos[0], dt)
            control_y = pid_y.compute(ball_pos[1], dt)

            # Normalize the control signals to match the desired speed
            control_vector = np.array([control_x, control_y])
            control_magnitude = np.linalg.norm(control_vector)
            
            if control_magnitude > 0:
                control_vector_normalized = control_vector / control_magnitude
                control_x = control_vector_normalized[0] * desired_speed
                control_y = control_vector_normalized[1] * desired_speed

            # Apply control to the ball's actuators
            data.ctrl[0] = control_x  # x direction control
            data.ctrl[1] = control_y  # y direction control
            
            mujoco.mj_step(model, data)

            # Update time elapsed
            time_elapsed += dt
            
    return time_elapsed
=======
def tree_visualization(start_pos, walls, goal_area, outside_walls):
    
    pid_x = PIDController(kp=.45, ki=0.0, kd=0.5)
    pid_y = PIDController(kp=.45, ki=0.0, kd=0.5)
    
    for trial in range(5):
        seed = generate_random_seed()
        random.seed(seed)
        np.random.seed(seed)
        path, tree = kinodynamic_rrt(pid_x, pid_y, start_pos, goal_area, walls, outside_walls=outside_walls, tolerance=0.15, N=1000, plot=True, logging=False)
        print(f"Trial {trial + 1} - Path: {'Found' if path else 'Not Found'}")

    return

def generate_random_seed():
    seed = random.randint(0, 2**32 - 1)  # Generate a random integer seed within a 32-bit range
    return seed
>>>>>>> 995fdbfa

def run_trials(start_pos, goal_area, walls, outside_walls, num_trials, Tmax):
    
    success_count = 0
<<<<<<< HEAD
=======
    plan_time = -1
    paths = []
>>>>>>> 995fdbfa
    
    for trial in range(num_trials):
        
        print(f"Running trial {trial + 1}/{num_trials}...")
<<<<<<< HEAD

        seed = trial
        random.seed(seed)
        np.random.seed(seed)

=======
        seed = generate_random_seed()
        
>>>>>>> 995fdbfa
        # Load the MuJoCo model
        model = mujoco.MjModel.from_xml_path("ball_square.xml")
        data = mujoco.MjData(model)
        
        pid_x = PIDController(kp=.45, ki=0.0, kd=0.5)
        pid_y = PIDController(kp=.45, ki=0.0, kd=0.5)

        # Generate a path using kinodynamic RRT
        path, tree = kinodynamic_rrt(pid_x, pid_y, start_pos, goal_area, walls, outside_walls=outside_walls, tolerance=0.15, N=1000, plot=False, logging=False)
        
        if path:
            
            # Smooth the path to avoid obstacles
<<<<<<< HEAD
            path = smooth_path(path, walls)

            # Plot the path along with boundaries and obstacles
            plot_path_with_boundaries_and_mixed_obstacles(path, walls, goal_area, outside_walls)

            # Calculate planning time for the smoothed path
            plan_time = planning_time(model, data, path)
=======
            path = smooth_path(path, walls, outside_walls)
            paths.append(path)
            
            # Calculate planning time for the smoothed path
            plan_time = move_ball_along_path_with_pid(pid_x, pid_y, model, data, path, plot_enabled=False, render_enabled=False, logging=False, Tmax=Tmax)
>>>>>>> 995fdbfa
            print(f"Planning time: {plan_time:.2f} seconds")

            # Check if the planning time is within the allowed limit
            if plan_time <= Tmax:
                success_count += 1
                print("Successfully reached the goal area!")
            else:
                print("Failed to reach the goal area within the time limit.")
        else:
            print("No path found.")

    # Report the success rate after all trials
    success_rate = (success_count / num_trials) * 100
    print(f"Success rate over {num_trials} trials: {success_rate:.2f}%")
<<<<<<< HEAD
=======
    plot_path_with_boundaries_and_mixed_obstacles(paths, walls, goal_area, outside_walls)
    
    return
>>>>>>> 995fdbfa

def main():
    # Define the goal area (a rectangular region)
    goal_area = [[0.9, -0.3], [0.9, 0.3], [1.1, 0.3], [1.1, -0.3]]
    
    # Define outside walls as lines
    outside_walls = [
        [[-0.5, -0.4], [-0.5, 0.4]],
        [[1.5, -0.4], [1.5, 0.4]],
        [[-0.5, 0.4], [1.5, 0.4]],
        [[-0.5, -0.4], [1.5, -0.4]]
    ]

    # Define the middle obstacle
    walls = {
        "wall_3": [[0.5, -0.15], [0.5, 0.15], [0.6, 0.15], [0.6, -0.15]]
    }

    # Define the start position
    start_pos = [0, 0]  # Starting at the origin
<<<<<<< HEAD
    
    while True:
        print("\nMenu:")
        print("1. Simulate Motion Planning")
        print("2. Visualize trees for 5 different trials")
        print("3. Simulate trails to compute success rates")
        print("4. Quit")        
        choice = int(input("Enter your choice: "))      
        if choice == 1:
            simulate_model(start_pos, goal_area, walls, outside_walls)
        elif choice == 2:
            tree_visualization(start_pos, walls, goal_area, outside_walls)
            # Close the window and terminate glfw
            glfw.terminate()
        elif choice == 3:
            num_trials = 30
            Tmax = int(input("Enter Tmax: "))
            run_trials(start_pos, goal_area, walls, outside_walls, num_trials, Tmax)
        elif choice == 4:
            print("Exiting the program. Goodbye!")
=======

    while True:
        try:
            print("\nMenu:")
            print("1. Model Creation")
            print("2. Tree Visualization")
            print("3. Planning Time")
            print("4. Quit")
            
            choice = input("Enter your choice: ")
            
            if choice.isdigit():
                choice = int(choice)
            else:
                print("Invalid input. Please enter a number.")
                continue

            if choice == 1:
                model_creation(start_pos, goal_area, walls, outside_walls)
            elif choice == 2:
                tree_visualization(start_pos, walls, goal_area, outside_walls)
            elif choice == 3:
                num_trials = 30
                for Tmax in [30, 20, 10, 5]:
                    print(f'Starting {num_trails} trails for {Tmax} seconds')
                    run_trials(start_pos, goal_area, walls, outside_walls, num_trials, Tmax)
            elif choice == 4:
                print("Exiting the program. Goodbye!")
                break
            else:
                print("Invalid option. Please try again.")
        
        except KeyboardInterrupt:
            print("\nProgram interrupted. Exiting gracefully.")
>>>>>>> 995fdbfa
            break
    return

if __name__ == "__main__":
    main()<|MERGE_RESOLUTION|>--- conflicted
+++ resolved
@@ -56,25 +56,11 @@
     
     for _ in range(N):
         
-<<<<<<< HEAD
-        # Check if the new position is collision-free
-        if is_collision_free(xe, walls):
-            new_node = Node(xe, parent=xnear)
-            new_node.control = ue
-            T.append(new_node)
-            
-            # Check if the new position is inside the goal area
-            if is_in_goal_area(xe, goal_area):
-                print("Reached goal area")
-                return construct_path(new_node), T  # Construct and return the path
-
-    return None, T  # Return None if no path is found
-=======
         xrand = sample_random_position(goal_area)  # Sample a random position in the environment
         xnear = nearest(T, xrand)  # Find the nearest node in the tree
        
         if is_collision_free(xrand, walls, outside_walls, safety_margin=0.01):
-
+            
             # Set PID controller setpoints for the sampled target
             pid_x.setpoint, pid_y.setpoint = xrand[0], xrand[1]
 
@@ -117,7 +103,6 @@
             return True  # The line goes through the goal area
     
     return False  # No points along the line were in the goal area
->>>>>>> 995fdbfa
 
 def project_to_left_wall(point, goal_area):
     # Project a point onto the left wall of the goal area
@@ -361,11 +346,6 @@
     
     return
 
-<<<<<<< HEAD
-def visualize_tree(tree, path, goal_area, walls, outside_walls, start_pos):
-    plt.figure(figsize=(8, 6))
-
-=======
 def move_ball_along_path_with_pid(pid_x, pid_y, model, data, path, window=None, scene=None, context=None, options=None, viewport=None, camera=None, plot_enabled=True, render_enabled=True, logging=True, Tmax=120):
     
     ball_id = mujoco.mj_name2id(model, mujoco.mjtObj.mjOBJ_BODY, "ball")
@@ -441,7 +421,6 @@
     plt.figure(figsize=(8, 6))
     
     # Plot 2D walls as polygons if provided
->>>>>>> 995fdbfa
     if walls:
         if isinstance(walls, dict):
             wall_list = walls.values()
@@ -523,21 +502,8 @@
     # Return the window, camera, scene, context, options, and viewport for rendering
     return window, camera, scene, context, options, viewport
 
-<<<<<<< HEAD
-def tree_visualization(start_pos, walls, goal_area, outside_walls):
-    for trial in range(5):
-        seed = trial
-        random.seed(seed)
-        np.random.seed(seed)
-        path, tree = kinodynamic_rrt(start_pos, goal_area, walls)
-        print(f"Trial {trial + 1} - Path: {'Found' if path else 'Not Found'}")
-        visualize_tree(tree, path, goal_area, walls, outside_walls, start_pos)
-
-def simulate_model(start_pos, goal_area, walls, outside_walls):
-=======
 def model_creation(start_pos, goal_area, walls, outside_walls):
    
->>>>>>> 995fdbfa
     # Load the MuJoCo model
     model = mujoco.MjModel.from_xml_path("ball_square.xml")
     data = mujoco.MjData(model)
@@ -568,71 +534,6 @@
     
     return
 
-<<<<<<< HEAD
-def planning_time(model, data, path):
-    ball_id = mujoco.mj_name2id(model, mujoco.mjtObj.mjOBJ_BODY, "ball")  # Get ball body ID
-    
-    dt = 0.01  # Time step
-    time_elapsed = 0
-    max_speed = 10  # Maximum speed of the ball
-    min_speed = 1   # Minimum speed when close to the point
-    slowdown_distance = 1.0  # Distance at which to start slowing down
-
-    # Iterate over the path segments (line between each pair of nodes)
-    for i in range(len(path) - 1):
-        
-        start_pos = np.array(path[i])
-        end_pos = np.array(path[i + 1])
-        line_direction = end_pos - start_pos
-        line_length = np.linalg.norm(line_direction)
-        line_direction_normalized = line_direction / line_length
-
-        # Initialize the PID controllers
-        pid_x = PIDController(kp=1.0, ki=0.0, kd=0.1, setpoint=end_pos[0])
-        pid_y = PIDController(kp=1.0, ki=0.0, kd=0.1, setpoint=end_pos[1])
-
-        while True:
-            ball_pos = data.xpos[ball_id][:2]  # Get current ball position (x, y)
-            
-            # Compute vector to the end position
-            ball_to_end = end_pos - ball_pos
-            distance_to_goal = np.linalg.norm(ball_to_end)
-
-            # If the ball is very close to the end of the segment, move to the next segment
-            if distance_to_goal < 0.05:
-                # print("Reached node", i + 1)
-                break
-
-            # Dynamically calculate the desired speed based on the distance to the next point
-            if distance_to_goal < slowdown_distance:
-                desired_speed = max(min_speed, (distance_to_goal / slowdown_distance) * max_speed)
-            else:
-                desired_speed = max_speed
-
-            # Adjust PID controller gains dynamically for x and y directions
-            control_x = pid_x.compute(ball_pos[0], dt)
-            control_y = pid_y.compute(ball_pos[1], dt)
-
-            # Normalize the control signals to match the desired speed
-            control_vector = np.array([control_x, control_y])
-            control_magnitude = np.linalg.norm(control_vector)
-            
-            if control_magnitude > 0:
-                control_vector_normalized = control_vector / control_magnitude
-                control_x = control_vector_normalized[0] * desired_speed
-                control_y = control_vector_normalized[1] * desired_speed
-
-            # Apply control to the ball's actuators
-            data.ctrl[0] = control_x  # x direction control
-            data.ctrl[1] = control_y  # y direction control
-            
-            mujoco.mj_step(model, data)
-
-            # Update time elapsed
-            time_elapsed += dt
-            
-    return time_elapsed
-=======
 def tree_visualization(start_pos, walls, goal_area, outside_walls):
     
     pid_x = PIDController(kp=.45, ki=0.0, kd=0.5)
@@ -650,30 +551,18 @@
 def generate_random_seed():
     seed = random.randint(0, 2**32 - 1)  # Generate a random integer seed within a 32-bit range
     return seed
->>>>>>> 995fdbfa
 
 def run_trials(start_pos, goal_area, walls, outside_walls, num_trials, Tmax):
     
     success_count = 0
-<<<<<<< HEAD
-=======
     plan_time = -1
     paths = []
->>>>>>> 995fdbfa
     
     for trial in range(num_trials):
         
         print(f"Running trial {trial + 1}/{num_trials}...")
-<<<<<<< HEAD
-
-        seed = trial
-        random.seed(seed)
-        np.random.seed(seed)
-
-=======
         seed = generate_random_seed()
         
->>>>>>> 995fdbfa
         # Load the MuJoCo model
         model = mujoco.MjModel.from_xml_path("ball_square.xml")
         data = mujoco.MjData(model)
@@ -687,21 +576,11 @@
         if path:
             
             # Smooth the path to avoid obstacles
-<<<<<<< HEAD
-            path = smooth_path(path, walls)
-
-            # Plot the path along with boundaries and obstacles
-            plot_path_with_boundaries_and_mixed_obstacles(path, walls, goal_area, outside_walls)
-
-            # Calculate planning time for the smoothed path
-            plan_time = planning_time(model, data, path)
-=======
             path = smooth_path(path, walls, outside_walls)
             paths.append(path)
             
             # Calculate planning time for the smoothed path
             plan_time = move_ball_along_path_with_pid(pid_x, pid_y, model, data, path, plot_enabled=False, render_enabled=False, logging=False, Tmax=Tmax)
->>>>>>> 995fdbfa
             print(f"Planning time: {plan_time:.2f} seconds")
 
             # Check if the planning time is within the allowed limit
@@ -716,12 +595,9 @@
     # Report the success rate after all trials
     success_rate = (success_count / num_trials) * 100
     print(f"Success rate over {num_trials} trials: {success_rate:.2f}%")
-<<<<<<< HEAD
-=======
     plot_path_with_boundaries_and_mixed_obstacles(paths, walls, goal_area, outside_walls)
     
     return
->>>>>>> 995fdbfa
 
 def main():
     # Define the goal area (a rectangular region)
@@ -742,28 +618,6 @@
 
     # Define the start position
     start_pos = [0, 0]  # Starting at the origin
-<<<<<<< HEAD
-    
-    while True:
-        print("\nMenu:")
-        print("1. Simulate Motion Planning")
-        print("2. Visualize trees for 5 different trials")
-        print("3. Simulate trails to compute success rates")
-        print("4. Quit")        
-        choice = int(input("Enter your choice: "))      
-        if choice == 1:
-            simulate_model(start_pos, goal_area, walls, outside_walls)
-        elif choice == 2:
-            tree_visualization(start_pos, walls, goal_area, outside_walls)
-            # Close the window and terminate glfw
-            glfw.terminate()
-        elif choice == 3:
-            num_trials = 30
-            Tmax = int(input("Enter Tmax: "))
-            run_trials(start_pos, goal_area, walls, outside_walls, num_trials, Tmax)
-        elif choice == 4:
-            print("Exiting the program. Goodbye!")
-=======
 
     while True:
         try:
@@ -788,7 +642,7 @@
             elif choice == 3:
                 num_trials = 30
                 for Tmax in [30, 20, 10, 5]:
-                    print(f'Starting {num_trails} trails for {Tmax} seconds')
+                    print(f'Starting {num_trials} trails for {Tmax} seconds')
                     run_trials(start_pos, goal_area, walls, outside_walls, num_trials, Tmax)
             elif choice == 4:
                 print("Exiting the program. Goodbye!")
@@ -798,7 +652,6 @@
         
         except KeyboardInterrupt:
             print("\nProgram interrupted. Exiting gracefully.")
->>>>>>> 995fdbfa
             break
     return
 
