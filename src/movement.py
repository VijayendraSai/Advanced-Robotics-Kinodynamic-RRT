import mujoco
import glfw
import numpy as np
import random
import matplotlib.pyplot as plt

class PIDController:
    def __init__(self, kp, ki, kd, setpoint=0):
        self.kp = kp  # Proportional gain
        self.ki = ki  # Integral gain
        self.kd = kd  # Derivative gain
        self.setpoint = setpoint  # Target value
        self.previous_error = 0
        self.integral = 0

    def compute(self, current_value, dt):
        # Compute error between current value and setpoint
        error = self.setpoint - current_value
        
        # Proportional term
        p_term = self.kp * error
        
        # Integral term
        self.integral += error * dt
        i_term = self.ki * self.integral
        
        # Derivative term
        d_term = self.kd * (error - self.previous_error) / dt
        self.previous_error = error
        
        # Return the control output
        return p_term + i_term + d_term

class Node:
    def __init__(self, position, parent=None):
        self.position = position
        self.parent = parent
        self.control = None

def is_in_goal_area(point, goal_area):
    
    x_min = min([coord[0] for coord in goal_area])
    x_max = max([coord[0] for coord in goal_area])
    y_min = min([coord[1] for coord in goal_area])
    y_max = max([coord[1] for coord in goal_area])

    return x_min <= point[0] <= x_max and y_min <= point[1] <= y_max


def kinodynamic_rrt(start_pos, goal_area, walls, N=1000):
    
    T = [Node(start_pos)]  # Initialize the tree with the start node
    accepted_distance = 0.10  # You can remove this if goal_area is used

    for _ in range(N):
        xrand = sample_random_position()  # Sample a random position in the environment
        xnear = nearest(T, xrand)         # Find the nearest node in the tree
        ue = choose_control(xnear.position, xrand)  # Choose control input
        xe = simulate(xnear.position, ue)  # Simulate the new position
        
        # Check if the new position is collision-free
        if is_collision_free(xe, walls):
            new_node = Node(xe, parent=xnear)
            new_node.control = ue
            T.append(new_node)
            
            # Check if the new position is inside the goal area
            if is_in_goal_area(xe, goal_area):
                print("Reached goal area")
<<<<<<< HEAD
                return construct_path(new_node)  # Construct and return the path

    return None  # Return None if no path is found
=======
                return construct_path(new_node), T  # Construct and return the path

    return None, T  # Return None if no path is found
>>>>>>> 84295967

def sample_random_position():
    return np.array([random.uniform(-0.5, 1.5), random.uniform(-0.4, 0.4)])  # Adjust to map bounds

def nearest(T, xrand):
    return min(T, key=lambda node: np.linalg.norm(node.position - xrand))

def choose_control(xnear, xrand):
    direction = np.array(xrand) - np.array(xnear)
    return direction / np.linalg.norm(direction)  # Normalize to get direction of control

def simulate(xnear, control, dt=0.05):
    return np.array(xnear) + np.array(control) * dt

def is_collision_free(xe, walls, safety_margin=.1):
    # Check if the new position is out of bounds
    if xe[0] < -0.5 or xe[0] > 1.5 or xe[1] < -0.4 or xe[1] > 0.4:
        return False  # Outside the map bounds
    
    # Check if the new position collides with any obstacles (walls)
    for wall, coordinates in walls.items():
        # Coordinates is a list of corner points of the wall (assumed rectangular here)
        x_min = min([coord[0] for coord in coordinates]) - safety_margin
        x_max = max([coord[0] for coord in coordinates]) + safety_margin
        y_min = min([coord[1] for coord in coordinates]) - safety_margin
        y_max = max([coord[1] for coord in coordinates]) + safety_margin

        # Check if the new position xe lies within the bounds of the wall with the safety margin
        if x_min <= xe[0] <= x_max and y_min <= xe[1] <= y_max:
            return False  # Collision with the wall (including safety margin)
    
    return True

def is_collision_free_line(p1, p2, walls, num_samples=100):
    
    for t in np.linspace(0, 1, num_samples):
        # Interpolate between p1 and p2
        point = (1 - t) * np.array(p1) + t * np.array(p2)
        
        if not is_collision_free(point, walls):
            return False  # If any point on the line collides, return False

    return True  # If no collisions, return True

def construct_path(node):
    # Reconstruct the path from the goal node to the start node
    path = []
    while node is not None:
        path.append(node.position)
        node = node.parent
    return path[::-1]  # Return the path from start to goal

def smooth_path(path, walls, max_attempts=50):
    
    smoothed_path = list(path)  # Create a copy of the path

    for _ in range(max_attempts):  # Perform smoothing for a fixed number of attempts
        if len(smoothed_path) <= 2:
            break  # If the path has only start and end, it's already smooth

        # Randomly select two points in the path
        i, j = sorted(random.sample(range(len(smoothed_path)), 2))

        # Check if a direct path between these two points is collision-free
        if is_collision_free_line(smoothed_path[i], smoothed_path[j], walls):
            # Remove the intermediate points and connect i to j directly
            smoothed_path = smoothed_path[:i + 1] + smoothed_path[j:]
    
    return smoothed_path

def plot_path_with_boundaries_and_mixed_obstacles(path, walls=None, goal_area=None, outside_walls=None):
    
    # Plot 2D walls as boxes if provided
    plt.figure(figsize=(8, 6))
    if walls:
        for wall, coordinates in walls.items():
            wall_polygon = plt.Polygon(coordinates, color='red', alpha=0.5)
            plt.gca().add_patch(wall_polygon)

    # Plot outside walls as lines if provided
    if outside_walls:
        for wall in outside_walls:
            plt.plot([wall[0][0], wall[1][0]], [wall[0][1], wall[1][1]], 'k-', lw=2)

    # Plot the goal area as a 2D box if provided
    if goal_area:
        goal_polygon = plt.Polygon(goal_area, color='green', alpha=0.3)
        plt.gca().add_patch(goal_polygon)

    # Plot the path
    path = np.array(path)  # Ensure path is a numpy array
    plt.plot(path[:, 0], path[:, 1], 'bo-', label='Path')

    # Plot the start and goal positions
    plt.plot(path[0, 0], path[0, 1], 'go', label='Start', markersize=10)
    plt.plot(path[-1, 0], path[-1, 1], 'ro', label='Goal', markersize=10)

    # Set limits
    plt.xlim(-0.6, 1.6)
    plt.ylim(-0.5, 0.5)

    # Add labels and title
    plt.xlabel("X Position")
    plt.ylabel("Y Position")
    plt.title("Kinodynamic RRT Path with Map Boundaries and Obstacles")
    plt.legend()

    # Show the plot
    plt.grid(True)
    plt.show()
    
    return

def move_ball_along_path_with_pid(model, data, path, window, scene, context, options, viewport, camera, pid_x, pid_y):
    ball_id = mujoco.mj_name2id(model, mujoco.mjtObj.mjOBJ_BODY, "ball")  # Get ball body ID
    
    dt = 0.01  # Time step
    
    # Initialize live plot for distance from line
    plt.ion()  # Enable interactive mode
    fig, ax = plt.subplots()
    time_data = []
    line_dev, = ax.plot([], [], 'b-', label='Deviation')
    deviation_data = []  # To store deviation data
    ax.set_xlim(0, 10)  # Set reasonable x limits (time)
    ax.set_ylim(-0.5, 0.5)  # Set y limits for deviations
    ax.set_xlabel('Time (s)')
    ax.set_ylabel('Deviation from Line (m)')
    ax.legend()
    plt.grid(True)

    time_elapsed = 0
    max_speed = 10  # Maximum speed of the ball
    min_speed = 1   # Minimum speed when close to the point
    slowdown_distance = 1.0  # Distance at which to start slowing down

    # Iterate over the path segments (line between each pair of nodes)
    for i in range(len(path) - 1):
        
        start_pos = np.array(path[i])
        end_pos = np.array(path[i + 1])
        line_direction = end_pos - start_pos
        line_length = np.linalg.norm(line_direction)
        line_direction_normalized = line_direction / line_length
        

        # Update the PID controller setpoints to the next node's position
        pid_x.setpoint = end_pos[0]
        pid_y.setpoint = end_pos[1]

        while True:
            ball_pos = data.xpos[ball_id][:2]  # Get current ball position (x, y)
            
            # Compute vector to the end position
            ball_to_end = end_pos - ball_pos
            distance_to_goal = np.linalg.norm(ball_to_end)

            # If the ball is very close to the end of the segment, move to the next segment
            if distance_to_goal < 0.05:
                print("Reached node", i + 1)
                break

            # Dynamically calculate the desired speed based on the distance to the next point
            if distance_to_goal < slowdown_distance:
                desired_speed = max(min_speed, (distance_to_goal / slowdown_distance) * max_speed)
            else:
                desired_speed = max_speed

            # Print debugging information
            print(f"Distance to goal: {distance_to_goal}, Desired speed: {desired_speed}")

            # Adjust PID controller gains dynamically for x and y directions
            control_x = pid_x.compute(ball_pos[0], dt)
            control_y = pid_y.compute(ball_pos[1], dt)

            # Normalize the control signals to match the desired speed
            control_vector = np.array([control_x, control_y])
            control_magnitude = np.linalg.norm(control_vector)
            
            if control_magnitude > 0:
                control_vector_normalized = control_vector / control_magnitude
                control_x = control_vector_normalized[0] * desired_speed
                control_y = control_vector_normalized[1] * desired_speed

            # Print control signals for debugging
            print(f"Control signals: control_x={control_x}, control_y={control_y}")

            # Apply control to the ball's actuators
            data.ctrl[0] = control_x  # x direction control
            data.ctrl[1] = control_y  # y direction control
            
            mujoco.mj_step(model, data)

            # Render the scene
            mujoco.mjv_updateScene(model, data, options, None, camera, mujoco.mjtCatBit.mjCAT_ALL, scene)
            mujoco.mjr_render(viewport, scene, context)

            # Check for glfw window events
            glfw.poll_events()

            # Swap the front and back buffers
            glfw.swap_buffers(window)
            
            # Compute deviation from the path
            A = start_pos
            B = end_pos
            P = ball_pos
            deviation = (B[0] - A[0]) * (A[1] - P[1]) - (A[0] - P[0]) * (B[1] - A[1]) / np.sqrt((B[0] - A[0]) ** 2 + (B[1] - A[1]) ** 2)
            
            # Store and plot deviation
            deviation_data.append(deviation)
            time_data.append(time_elapsed)

            line_dev.set_xdata(time_data)
            line_dev.set_ydata(deviation_data)
            
            ax.set_xlim(0, max(10, time_elapsed + 1))  # Dynamically adjust the x-axis limit
            fig.canvas.draw()
            fig.canvas.flush_events()

            time_elapsed += dt

<<<<<<< HEAD
    return
=======
    return time_elapsed
>>>>>>> 84295967

def init_glfw_window(model):
    if not glfw.init():
        raise Exception("Could not initialize glfw")

    window = glfw.create_window(1200, 900, "MuJoCo Simulation", None, None)
    if not window:
        glfw.terminate()
        raise Exception("Could not create glfw window")

    glfw.make_context_current(window)
    
    camera = mujoco.MjvCamera()
    scene = mujoco.MjvScene(model, maxgeom=10000)
    context = mujoco.MjrContext(model, mujoco.mjtFontScale.mjFONTSCALE_150)
    options = mujoco.MjvOption()
    
    # camera settings
    camera.distance = 3.0
    camera.elevation = -45.0
    camera.azimuth = 0.0

    # Set viewport
    viewport = mujoco.MjrRect(0, 0, 1200, 900)

    # Return the window, camera, scene, context, options, and viewport for rendering
    return window, camera, scene, context, options, viewport

<<<<<<< HEAD
if __name__ == "__main__":
=======
def planning_time(model, data, path):
    ball_id = mujoco.mj_name2id(model, mujoco.mjtObj.mjOBJ_BODY, "ball")  # Get ball body ID
    
    dt = 0.01  # Time step
    time_elapsed = 0
    max_speed = 10  # Maximum speed of the ball
    min_speed = 1   # Minimum speed when close to the point
    slowdown_distance = 1.0  # Distance at which to start slowing down

    # Iterate over the path segments (line between each pair of nodes)
    for i in range(len(path) - 1):
        
        start_pos = np.array(path[i])
        end_pos = np.array(path[i + 1])
        line_direction = end_pos - start_pos
        line_length = np.linalg.norm(line_direction)
        line_direction_normalized = line_direction / line_length

        # Initialize the PID controllers
        pid_x = PIDController(kp=1.0, ki=0.0, kd=0.1, setpoint=end_pos[0])
        pid_y = PIDController(kp=1.0, ki=0.0, kd=0.1, setpoint=end_pos[1])

        while True:
            ball_pos = data.xpos[ball_id][:2]  # Get current ball position (x, y)
            
            # Compute vector to the end position
            ball_to_end = end_pos - ball_pos
            distance_to_goal = np.linalg.norm(ball_to_end)

            # If the ball is very close to the end of the segment, move to the next segment
            if distance_to_goal < 0.05:
                print("Reached node", i + 1)
                break

            # Dynamically calculate the desired speed based on the distance to the next point
            if distance_to_goal < slowdown_distance:
                desired_speed = max(min_speed, (distance_to_goal / slowdown_distance) * max_speed)
            else:
                desired_speed = max_speed

            # Adjust PID controller gains dynamically for x and y directions
            control_x = pid_x.compute(ball_pos[0], dt)
            control_y = pid_y.compute(ball_pos[1], dt)

            # Normalize the control signals to match the desired speed
            control_vector = np.array([control_x, control_y])
            control_magnitude = np.linalg.norm(control_vector)
            
            if control_magnitude > 0:
                control_vector_normalized = control_vector / control_magnitude
                control_x = control_vector_normalized[0] * desired_speed
                control_y = control_vector_normalized[1] * desired_speed

            # Apply control to the ball's actuators
            data.ctrl[0] = control_x  # x direction control
            data.ctrl[1] = control_y  # y direction control
            
            mujoco.mj_step(model, data)

            # Update time elapsed
            time_elapsed += dt
            
    return time_elapsed

import matplotlib.pyplot as plt

def visualize_tree(tree, path, goal_area, walls, outside_walls, start_pos):
    plt.figure(figsize=(8, 6))
    # ax = plt.gca()
    
    # Plot the middle obstacle
    if walls:
        if isinstance(walls, dict):
            wall_list = walls.values()
        elif isinstance(walls, list):
            wall_list = walls
        else:
            raise ValueError("walls must be either a dictionary or a list")

        for coordinates in wall_list:
            wall_polygon = plt.Polygon(coordinates, color='red', alpha=0.5)
            plt.gca().add_patch(wall_polygon)

    # Plot the goal area as a box
    if goal_area:
        goal_polygon = plt.Polygon(goal_area, color='green', alpha=0.3)
        plt.gca().add_patch(goal_polygon)
    
    # Plot outside walls as lines
    if outside_walls:
        for wall in outside_walls:
            plt.plot([wall[0][0], wall[1][0]], [wall[0][1], wall[1][1]], 'k-', lw=2)
    
    # Plot the tree nodes and edges
    for node in tree:
        if node.parent:
            # Draw the edge from parent to node
            plt.plot([node.position[0], node.parent.position[0]],
                    [node.position[1], node.parent.position[1]], 'b-', alpha=0.5)  # Blue edges for tree
        # Draw the node itself
        plt.plot(node.position[0], node.position[1], 'bo', markersize=2)  # Blue nodes
    
    # Plot the start position
    plt.plot(start_pos[0], start_pos[1], 'ro', label='Start')  # Red dot for start position
>>>>>>> 84295967
    
    # Plot the path if one was found
    if path:
        # Check if path elements are coordinates (tuples or lists) or Node objects
        if hasattr(path[0], 'position'):
            # Path is a list of Node objects
            path_x = [node.position[0] for node in path]
            path_y = [node.position[1] for node in path]
        else:
            # Path is a list of coordinates
            path_x = [coord[0] for coord in path]
            path_y = [coord[1] for coord in path]
        
        plt.plot(path_x, path_y, 'c-', linewidth=2, label='Path')  # Cyan line for the path

    # Configure the plot
    plt.title("Kinodynamic RRT Tree Visualization")
    plt.xlim(-0.6, 1.6)
    plt.ylim(-0.5, 0.5)
    plt.legend(loc='upper right')
    
    plt.show()

def model_creation(start_pos, goal_area, walls, outside_walls):
    # Load the MuJoCo model
    model = mujoco.MjModel.from_xml_path("ball_square.xml")
    data = mujoco.MjData(model)
    
<<<<<<< HEAD
=======
    # Perform Kinodynamic-RRT to find a path that reaches the goal area
    path, tree = kinodynamic_rrt(start_pos, goal_area, walls)
    
    if path:
        path = smooth_path(path, walls)  # Smooth the path
        plot_path_with_boundaries_and_mixed_obstacles(path, walls, goal_area, outside_walls)
        
        # Initialize the window and visualization structures
        window, camera, scene, context, options, viewport = init_glfw_window(model)
        
        # Create PID controllers for x and y coordinates
        pid_x = PIDController(kp=.45, ki=0.0, kd=0.5)  # Lower kp, higher kd
        pid_y = PIDController(kp=.45, ki=0.0, kd=0.5)
        
        # Control the ball to follow the path
        move_ball_along_path_with_pid(model, data, path, window, scene, context, options, viewport, camera, pid_x, pid_y)
    else:
        print("No path found")
    
    # Close the window and terminate glfw
    glfw.terminate()

def tree_visualization(start_pos, walls, goal_area, outside_walls):
    for trial in range(5):
        seed = trial
        random.seed(seed)
        np.random.seed(seed)
        path, tree = kinodynamic_rrt(start_pos, goal_area, walls)
        print(f"Trial {trial + 1} - Path: {'Found' if path else 'Not Found'}")
        visualize_tree(tree, path, goal_area, walls, outside_walls, start_pos)

def run_trials(start_pos, goal_area, walls, outside_walls, num_trials, Tmax):
    success_count = 0
    plan_time = -1
    
    for trial in range(num_trials):
        print(f"Running trial {trial + 1}/{num_trials}...")

        # Load the MuJoCo model
        model = mujoco.MjModel.from_xml_path("ball_square.xml")
        data = mujoco.MjData(model)

        # Generate a path using kinodynamic RRT
        path, tree = kinodynamic_rrt(start_pos, goal_area, walls)
        
        if path:
            # Smooth the path to avoid obstacles
            path = smooth_path(path, walls)

            # Plot the path along with boundaries and obstacles
            plot_path_with_boundaries_and_mixed_obstacles(path, walls, goal_area, outside_walls)
            
            # # Initialize the window and visualization structures
            # window, camera, scene, context, options, viewport = init_glfw_window(model)
            
            # # Create PID controllers for x and y coordinates
            # pid_x = PIDController(kp=.45, ki=0.0, kd=0.5)  # Lower kp, higher kd
            # pid_y = PIDController(kp=.45, ki=0.0, kd=0.5)
            
            # # Control the ball to follow the path
            #temp = move_ball_along_path_with_pid(model, data, path, window, scene, context, options, viewport, camera, pid_x, pid_y)
            #print("temp: ", temp)

            # # Close the window and terminate glfw
            #glfw.terminate()

            # Calculate planning time for the smoothed path
            plan_time = planning_time(model, data, path)
            glfw.terminate()
            #plan_time = temp
            print(f"Planning time: {plan_time:.2f} seconds")

            # Check if the planning time is within the allowed limit
            if plan_time <= Tmax:
                success_count += 1
                print("Successfully reached the goal area!")
            else:
                print("Failed to reach the goal area within the time limit.")
        else:
            print("No path found.")

    # Report the success rate after all trials
    success_rate = (success_count / num_trials) * 100
    print(f"Success rate over {num_trials} trials: {success_rate:.2f}%")

    
    # print(f"Planning time: {plan_time:.2f} seconds")

def main():
>>>>>>> 84295967
    # Define the goal area (a rectangular region)
    goal_area = [[0.9, -0.3], [0.9, 0.3], [1.1, 0.3], [1.1, -0.3]]
    
    # Define outside walls as lines
    outside_walls = [
        [[-0.5, -0.4], [-0.5, 0.4]],
        [[1.5, -0.4], [1.5, 0.4]],
        [[-0.5, 0.4], [1.5, 0.4]],
        [[-0.5, -0.4], [1.5, -0.4]]]

    # Define the middle obstacle
    walls = {
        "wall_3": [[0.5, -0.15], [0.5, 0.15], [0.6, 0.15], [0.6, -0.15]]}

    # Define the start position
    start_pos = [0, 0]  # Starting at the origin
<<<<<<< HEAD

    # Perform Kinodynamic-RRT to find a path that reaches the goal area
    path = kinodynamic_rrt(start_pos, goal_area, walls)
    
    if path:
        path = smooth_path(path, walls)  # Smooth the path
        plot_path_with_boundaries_and_mixed_obstacles(path, walls, goal_area, outside_walls)
        
        # Initialize the window and visualization structures
        window, camera, scene, context, options, viewport = init_glfw_window(model)
        
        # Create PID controllers for x and y coordinates
        pid_x = PIDController(kp=.45, ki=0.0, kd=0.5)  # Lower kp, higher kd
        pid_y = PIDController(kp=.45, ki=0.0, kd=0.5)
        
        # Control the ball to follow the path
        move_ball_along_path_with_pid(model, data, path, window, scene, context, options, viewport, camera, pid_x, pid_y)
    else:
        print("No path found")
=======
    
    while True:
        print("\nMenu:")
        print("1. Model Creation")
        print("2. Tree Visualization")
        print("3. Planning Time")
        print("4. Quit")        
        choice = int(input("Enter your choice: "))      
        if choice == 1:
            model_creation(start_pos, goal_area, walls, outside_walls)
        elif choice == 2:
            tree_visualization(start_pos, walls, goal_area, outside_walls)
            # Close the window and terminate glfw
            glfw.terminate()
        elif choice == 3:
            num_trials = 10
            print("start_pos: ", start_pos)
            Tmax = int(input("Enter Tmax: "))
            run_trials(start_pos, goal_area, walls, outside_walls, num_trials, Tmax)
        elif choice == 4:
            print("Exiting the program. Goodbye!")
            break
        else:
            print("Invalid option. Please try again.")

if __name__ == "__main__":
    main()

>>>>>>> 84295967

    <|MERGE_RESOLUTION|>--- conflicted
+++ resolved
@@ -67,15 +67,8 @@
             # Check if the new position is inside the goal area
             if is_in_goal_area(xe, goal_area):
                 print("Reached goal area")
-<<<<<<< HEAD
-                return construct_path(new_node)  # Construct and return the path
-
-    return None  # Return None if no path is found
-=======
                 return construct_path(new_node), T  # Construct and return the path
-
     return None, T  # Return None if no path is found
->>>>>>> 84295967
 
 def sample_random_position():
     return np.array([random.uniform(-0.5, 1.5), random.uniform(-0.4, 0.4)])  # Adjust to map bounds
@@ -298,11 +291,7 @@
 
             time_elapsed += dt
 
-<<<<<<< HEAD
-    return
-=======
     return time_elapsed
->>>>>>> 84295967
 
 def init_glfw_window(model):
     if not glfw.init():
@@ -331,9 +320,6 @@
     # Return the window, camera, scene, context, options, and viewport for rendering
     return window, camera, scene, context, options, viewport
 
-<<<<<<< HEAD
-if __name__ == "__main__":
-=======
 def planning_time(model, data, path):
     ball_id = mujoco.mj_name2id(model, mujoco.mjtObj.mjOBJ_BODY, "ball")  # Get ball body ID
     
@@ -397,8 +383,6 @@
             time_elapsed += dt
             
     return time_elapsed
-
-import matplotlib.pyplot as plt
 
 def visualize_tree(tree, path, goal_area, walls, outside_walls, start_pos):
     plt.figure(figsize=(8, 6))
@@ -438,7 +422,6 @@
     
     # Plot the start position
     plt.plot(start_pos[0], start_pos[1], 'ro', label='Start')  # Red dot for start position
->>>>>>> 84295967
     
     # Plot the path if one was found
     if path:
@@ -467,8 +450,6 @@
     model = mujoco.MjModel.from_xml_path("ball_square.xml")
     data = mujoco.MjData(model)
     
-<<<<<<< HEAD
-=======
     # Perform Kinodynamic-RRT to find a path that reaches the goal area
     path, tree = kinodynamic_rrt(start_pos, goal_area, walls)
     
@@ -521,20 +502,6 @@
             # Plot the path along with boundaries and obstacles
             plot_path_with_boundaries_and_mixed_obstacles(path, walls, goal_area, outside_walls)
             
-            # # Initialize the window and visualization structures
-            # window, camera, scene, context, options, viewport = init_glfw_window(model)
-            
-            # # Create PID controllers for x and y coordinates
-            # pid_x = PIDController(kp=.45, ki=0.0, kd=0.5)  # Lower kp, higher kd
-            # pid_y = PIDController(kp=.45, ki=0.0, kd=0.5)
-            
-            # # Control the ball to follow the path
-            #temp = move_ball_along_path_with_pid(model, data, path, window, scene, context, options, viewport, camera, pid_x, pid_y)
-            #print("temp: ", temp)
-
-            # # Close the window and terminate glfw
-            #glfw.terminate()
-
             # Calculate planning time for the smoothed path
             plan_time = planning_time(model, data, path)
             glfw.terminate()
@@ -558,7 +525,7 @@
     # print(f"Planning time: {plan_time:.2f} seconds")
 
 def main():
->>>>>>> 84295967
+    
     # Define the goal area (a rectangular region)
     goal_area = [[0.9, -0.3], [0.9, 0.3], [1.1, 0.3], [1.1, -0.3]]
     
@@ -575,28 +542,7 @@
 
     # Define the start position
     start_pos = [0, 0]  # Starting at the origin
-<<<<<<< HEAD
-
-    # Perform Kinodynamic-RRT to find a path that reaches the goal area
-    path = kinodynamic_rrt(start_pos, goal_area, walls)
-    
-    if path:
-        path = smooth_path(path, walls)  # Smooth the path
-        plot_path_with_boundaries_and_mixed_obstacles(path, walls, goal_area, outside_walls)
-        
-        # Initialize the window and visualization structures
-        window, camera, scene, context, options, viewport = init_glfw_window(model)
-        
-        # Create PID controllers for x and y coordinates
-        pid_x = PIDController(kp=.45, ki=0.0, kd=0.5)  # Lower kp, higher kd
-        pid_y = PIDController(kp=.45, ki=0.0, kd=0.5)
-        
-        # Control the ball to follow the path
-        move_ball_along_path_with_pid(model, data, path, window, scene, context, options, viewport, camera, pid_x, pid_y)
-    else:
-        print("No path found")
-=======
-    
+   
     while True:
         print("\nMenu:")
         print("1. Model Creation")
@@ -622,8 +568,4 @@
             print("Invalid option. Please try again.")
 
 if __name__ == "__main__":
-    main()
-
->>>>>>> 84295967
-
-    +    main()